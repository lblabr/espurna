--- conflicted
+++ resolved
@@ -59,8 +59,7 @@
 def list():
     """
     Shows the list of discovered devices
-<<<<<<< HEAD
-    '''
+    """
     output_format="{:>3}  {:<25}{:<25}{:<15}{:<15}{:<30}{:<10}{:<10}{:<10}"
     print(output_format.format(
         "#",
@@ -74,27 +73,11 @@
         "FREE_SPACE"
     ))
     print "-" * 146
-=======
-    """
-    output_format = "{:>3}  {:<25}{:<25}{:<15}{:<15}{:<30}{:<10}{:<10}"
-    print(output_format.format(
-            "#",
-            "HOSTNAME",
-            "IP",
-            "APP",
-            "VERSION",
-            "DEVICE",
-            "MEM_SIZE",
-            "SDK_SIZE",
-    ))
-    print("-" * 135)
->>>>>>> 9503e833
 
     index = 0
     for device in devices:
         index = index + 1
         print(output_format.format(
-<<<<<<< HEAD
             index,
             device.get('hostname', ''),
             device.get('ip', ''),
@@ -104,16 +87,6 @@
             device.get('mem_size', ''),
             device.get('sdk_size', ''),
             device.get('free_space', ''),
-=======
-                index,
-                device.get('hostname', ''),
-                device.get('ip', ''),
-                device.get('app', ''),
-                device.get('version', ''),
-                device.get('device', ''),
-                device.get('mem_size', ''),
-                device.get('sdk_size', ''),
->>>>>>> 9503e833
         ))
 
     print()
@@ -206,12 +179,7 @@
 
     # Parse command line options
     parser = argparse.ArgumentParser(description=description)
-<<<<<<< HEAD
-    #parser.add_argument("-v", "--verbose", help="show verbose output", default=0, action='count')
     parser.add_argument("-c", "--core", help="flash ESPurna core", default=0, action='count')
-=======
-    # parser.add_argument("-v", "--verbose", help="show verbose output", default=0, action='count')
->>>>>>> 9503e833
     parser.add_argument("-f", "--flash", help="flash device", default=0, action='count')
     parser.add_argument("-s", "--sort", help="sort devices list by field", default='hostname')
     args = parser.parse_args()
@@ -219,9 +187,6 @@
     print()
     print(description)
     print()
-    # Enable logging if verbose
-    # logging.basicConfig(level=logging.DEBUG)
-    # logging.getLogger('zeroconf').setLevel(logging.DEBUG)
 
     # Look for sevices
     zeroconf = Zeroconf()

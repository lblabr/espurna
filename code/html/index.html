--- conflicted
+++ resolved
@@ -96,19 +96,17 @@
                             <a href="#" class="pure-menu-link" data="panel-general">GENERAL</a>
                         </li>
 
-<<<<<<< HEAD
+                        <!-- removeIf(!curtain) -->
+                        <li class="pure-menu-item module module-curtain">
+                            <a href="#" class="pure-menu-link" data="panel-curtain">CURTAIN</a>
+                        </li>
+                        <!-- endRemoveIf(!curtain) -->
+
                         <!-- removeIf(!garland) -->
                         <li class="pure-menu-item module module-garland">
                             <a href="#" class="pure-menu-link" data="panel-garland">GARLAND</a>
                         </li>
                         <!-- endRemoveIf(!garland) -->
-=======
-                        <!-- removeIf(!curtain) -->
-                        <li class="pure-menu-item module module-curtain">
-                            <a href="#" class="pure-menu-link" data="panel-curtain">CURTAIN</a>
-                        </li>
-                        <!-- endRemoveIf(!curtain) -->
->>>>>>> e0e5377d
 
                         <!-- removeIf(!thermostat) -->
                         <li class="pure-menu-item module module-thermostat">

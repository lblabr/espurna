var websock;
var password = false;
var maxNetworks;
var maxSchedules;
var messages = [];
var free_size = 0;
var webhost;

var numChanged = 0;
var numReboot = 0;
var numReconnect = 0;
var numReload = 0;

var useWhite = false;

var now = 0;
var ago = 0;

// -----------------------------------------------------------------------------
// Messages
// -----------------------------------------------------------------------------

function initMessages() {
    messages[1]  = "Remote update started";
    messages[2]  = "OTA update started";
    messages[3]  = "Error parsing data!";
    messages[4]  = "The file does not look like a valid configuration backup or is corrupted";
    messages[5]  = "Changes saved. You should reboot your board now";
    messages[7]  = "Passwords do not match!";
    messages[8]  = "Changes saved";
    messages[9]  = "No changes detected";
    messages[10] = "Session expired, please reload page...";
}

function sensorName(id) {
    var names = [
        "DHT", "Dallas", "Emon Analog", "Emon ADC121", "Emon ADS1X15",
        "HLW8012", "V9261F", "ECH1560", "Analog", "Digital",
        "Events", "PMSX003", "BMX280", "MHZ19", "SI7021",
        "SHT3X I2C", "BH1750"
    ];
    if (1 <= id && id <= names.length) {
        return names[id - 1];
    }
    return null;
}

function magnitudeType(type) {
    var types = [
        "Temperature", "Humidity", "Pressure",
        "Current", "Voltage", "Active Power", "Apparent Power",
        "Reactive Power", "Power Factor", "Energy", "Energy (delta)",
        "Analog", "Digital", "Events",
        "PM1.0", "PM2.5", "PM10", "CO2", "Lux"
    ];
    if (1 <= type && type <= types.length) {
        return types[type - 1];
    }
    return null;
}

function magnitudeError(error) {
    var errors = [
        "OK", "Out of Range", "Warming Up", "Timeout", "Wrong ID",
        "Data Error", "I2C Error", "GPIO Error"
    ];
    if (0 <= error && error < errors.length) {
        return errors[error];
    }
    return "Error " + error;
}

// -----------------------------------------------------------------------------
// Utils
// -----------------------------------------------------------------------------

$.fn.enterKey = function (fnc) {
    return this.each(function () {
        $(this).keypress(function (ev) {
            var keycode = (ev.keyCode ? ev.keyCode : ev.which);
            if (keycode == '13') {
                fnc.call(this, ev);
            }
        })
    })
}

function keepTime() {
    if (0 === now) { return; }
    var date = new Date(now * 1000);
    var text = date.toISOString().substring(0, 19).replace("T", " ");
    $("input[name='now']").val(text);
    $("span[name='now']").html(text);
    $("span[name='ago']").html(ago);
    now++;
    ago++;
}

// http://www.the-art-of-web.com/javascript/validate-password/
function checkPassword(str) {
    // at least one lowercase and one uppercase letter or number
    // at least five characters (letters, numbers or special characters)
    var re = /^(?=.*[A-Z\d])(?=.*[a-z])[\w~!@#$%^&*\(\)<>,.\?;:{}\[\]\\|]{5,}$/;
    return re.test(str);
}

function zeroPad(number, positions) {
    var zeros = "";
    for (var i = 0; i < positions; i++) {
        zeros += "0";
    }
    return (zeros + number).slice(-positions);
}

function loadTimeZones() {

    var time_zones = [
        -720, -660, -600, -570, -540,
        -480, -420, -360, -300, -240,
        -210, -180, -120, -60, 0,
        60, 120, 180, 210, 240,
        270, 300, 330, 345, 360,
        390, 420, 480, 510, 525,
        540, 570, 600, 630, 660,
        720, 765, 780, 840
    ];

    for (var i in time_zones) {
        var value = time_zones[i];
        var offset = value >= 0 ? value : -value;
        var text = "GMT" + (value >= 0 ? "+" : "-") +
            zeroPad(parseInt(offset / 60, 10), 2) + ":" +
            zeroPad(offset % 60, 2);
        $("select[name='ntpOffset']").append(
            $("<option></option>").
                attr("value",value).
                text(text));
    }

}

function validateForm(form) {

    // password
    var adminPass1 = $("input[name='adminPass']", form).first().val();
    if (adminPass1.length > 0 && !checkPassword(adminPass1)) {
        alert("The password you have entered is not valid, it must have at least 5 characters, 1 lowercase and 1 uppercase or number!");
        return false;
    }

    var adminPass2 = $("input[name='adminPass']", form).last().val();
    if (adminPass1 !== adminPass2) {
        alert("Passwords are different!");
        return false;
    }

    return true;

}

<<<<<<< HEAD
function getValue(element) {

    if ($(element).attr("type") === "checkbox") {
        return $(element).is(":checked") ? 1 : 0;
    } else if ($(element).attr("type") === "radio") {
        if (!$(element).is(":checked")) {
            return null;
        }
    }

    return $(element).val();

}

function addValue(data, name, value) {

    // These fields will always be a list of values
    var is_group = [
        "ssid", "pass", "gw", "mask", "ip", "dns",
        "schEnabled", "schSwitch","schAction","schHour","schMinute","schWDs",
        "relayBoot", "relayPulse", "relayTime",
        "mqttGroup", "mqttGroupInv",
        "dczRelayIdx", "dczMagnitude",
        "tspkRelay", "tspkMagnitude",
        "ledMode",
        "adminPass"
    ];

    if (name in data) {
        if (!Array.isArray(data[name])) {
            data[name] = [data[name]];
        }
        data[name].push(value);
    } else if (is_group.indexOf(name) >= 0) {
        data[name] = [value];
    } else {
        data[name] = value;
    }

}
=======
// These fields will always be a list of values
var is_group = [
    "ssid", "pass", "gw", "mask", "ip", "dns",
    "schEnabled", "schSwitch","schAction","schHour","schMinute","schWDs",
    "relayBoot", "relayPulse", "relayTime",
    "mqttGroup", "mqttGroupInv", "mqttDisconnectReaction",
    "dczRelayIdx", "dczMagnitude",
    "tspkRelay", "tspkMagnitude",
    "ledMode",
    "adminPass"
];
>>>>>>> 0bbf7e04

function getData(form) {

    var data = {};

    // Populate data
    $("input,select", form).each(function() {
        var name = $(this).attr("name");
        var value = getValue(this);
        if (null !== value) {
            addValue(data, name, value);
        }
    });

    // Post process
    addValue(data, "schSwitch", 0xFF);
    delete data["filename"];
    delete data["rfbcode"];

    return data;

}

function randomString(length, chars) {
    var mask = "";
    if (chars.indexOf("a") > -1) { mask += "abcdefghijklmnopqrstuvwxyz"; }
    if (chars.indexOf("A") > -1) { mask += "ABCDEFGHIJKLMNOPQRSTUVWXYZ"; }
    if (chars.indexOf("#") > -1) { mask += "0123456789"; }
    if (chars.indexOf("@") > -1) { mask += "ABCDEF"; }
    if (chars.indexOf("!") > -1) { mask += "~`!@#$%^&*()_+-={}[]:\";'<>?,./|\\"; }
    var result = "";
    for (var i = length; i > 0; --i) {
        result += mask[Math.round(Math.random() * (mask.length - 1))];
    }
    return result;
}

function generateAPIKey() {
    var apikey = randomString(16, "@#");
    $("input[name='apiKey']").val(apikey);
    return false;
}

function getJson(str) {
    try {
        return JSON.parse(str);
    } catch (e) {
        return false;
    }
}

// -----------------------------------------------------------------------------
// Actions
// -----------------------------------------------------------------------------

function sendAction(action, data) {
    websock.send(JSON.stringify({action: action, data: data}));
}

function sendConfig(data) {
    websock.send(JSON.stringify({config: data}));
}

function resetOriginals() {
    $("input,select").each(function() {
        $(this).attr("original", $(this).val());
    });
    numReboot = numReconnect = numReload = 0;
}

function doReload(milliseconds) {
    setTimeout(function() {
        window.location.reload();
    }, parseInt(milliseconds, 10));
}

/**
 * Check a file object to see if it is a valid firmware image
 * The file first byte should be 0xE9
 * @param  {file}       file        File object
 * @param  {Function}   callback    Function to call back with the result
 */
function checkFirmware(file, callback) {

    var reader = new FileReader();

    reader.onloadend = function(evt) {
        if (FileReader.DONE === evt.target.readyState) {
            callback(0xE9 === evt.target.result.charCodeAt(0));
        }
    };

    var blob = file.slice(0, 1);
    reader.readAsBinaryString(blob);

}

function doUpgrade() {

    var file = $("input[name='upgrade']")[0].files[0];

    if (typeof file === "undefined") {
        alert("First you have to select a file from your computer.");
        return false;
    }

    if (file.size > free_size) {
        alert("Image it too large to fit in the available space for OTA. Consider doing a two-step update.");
        return false;
    }

    checkFirmware(file, function(ok) {

        if (!ok) {
            alert("The file does not seem to be a valid firmware image.");
            return;
        }

        var data = new FormData();
        data.append("upgrade", file, file.name);

        $.ajax({

            // Your server script to process the upload
            url: webhost + "upgrade",
            type: "POST",

            // Form data
            data: data,

            // Tell jQuery not to process data or worry about content-type
            // You *must* include these options!
            cache: false,
            contentType: false,
            processData: false,

            success: function(data, text) {
                $("#upgrade-progress").hide();
                if ("OK" === data) {
                    alert("Firmware image uploaded, board rebooting. This page will be refreshed in 5 seconds.");
                    doReload(5000);
                } else {
                    alert("There was an error trying to upload the new image, please try again (" + data + ").");
                }
            },

            // Custom XMLHttpRequest
            xhr: function() {
                $("#upgrade-progress").show();
                var myXhr = $.ajaxSettings.xhr();
                if (myXhr.upload) {
                    // For handling the progress of the upload
                    myXhr.upload.addEventListener("progress", function(e) {
                        if (e.lengthComputable) {
                            $("progress").attr({ value: e.loaded, max: e.total });
                        }
                    } , false);
                }
                return myXhr;
            }

        });

    });

    return false;

}

function doUpdatePassword() {
    var form = $("#formPassword");
    if (validateForm(form)) {
        sendConfig(getData(form));
    }
    return false;
}

function checkChanges() {

    if (numChanged > 0) {
        var response = window.confirm("Some changes have not been saved yet, do you want to save them first?");
        if (response) {
            doUpdate();
        }
    }

}

function doAction(question, action) {

    checkChanges();

    if (question) {
        var response = window.confirm(question);
        if (false === response) {
            return false;
        }
    }

    sendAction(action, {});
    doReload(5000);
    return false;

}

function doReboot(ask) {

    var question = (typeof ask === "undefined" || false === ask) ?
        null :
        "Are you sure you want to reboot the device?";
    return doAction(question, "reboot");

}

function doReconnect(ask) {

    var question = (typeof ask === "undefined" || false === ask) ?
        null :
        "Are you sure you want to disconnect from the current WIFI network?";
    return doAction(question, "reconnect");

}

function doUpdate() {

    var form = $("#formSave");
    if (validateForm(form)) {

        // Get data
        sendConfig(getData(form));

        // Empty special fields
        $(".pwrExpected").val(0);
        $("input[name='pwrResetCalibration']").
            prop("checked", false).
            iphoneStyle("refresh");

        // Change handling
        numChanged = 0;
        setTimeout(function() {

            var response;

            if (numReboot > 0) {
                response = window.confirm("You have to reboot the board for the changes to take effect, do you want to do it now?");
                if (response) { doReboot(false); }
            } else if (numReconnect > 0) {
                response = window.confirm("You have to reconnect to the WiFi for the changes to take effect, do you want to do it now?");
                if (response) { doReconnect(false); }
            } else if (numReload > 0) {
                response = window.confirm("You have to reload the page to see the latest changes, do you want to do it now?");
                if (response) { doReload(0); }
            }

            resetOriginals();

        }, 1000);

    }

    return false;

}

function doBackup() {
    document.getElementById("downloader").src = webhost + "config";
    return false;
}

function onFileUpload(event) {

    var inputFiles = this.files;
    if (typeof inputFiles === "undefined" || inputFiles.length === 0) {
        return false;
    }
    var inputFile = inputFiles[0];
    this.value = "";

    var response = window.confirm("Previous settings will be overwritten. Are you sure you want to restore this settings?");
    if (!response) {
        return false;
    }

    var reader = new FileReader();
    reader.onload = function(e) {
        var data = getJson(e.target.result);
        if (data) {
            sendAction("restore", data);
        } else {
            alert(messages[4]);
        }
    };
    reader.readAsText(inputFile);

    return false;

}

function doRestore() {
    if (typeof window.FileReader !== "function") {
        alert("The file API isn't supported on this browser yet.");
    } else {
        $("#uploader").click();
    }
    return false;
}

function doFactoryReset() {
    var response = window.confirm("Are you sure you want to restore to factory settings?");
    if (response === false) {
        return false;
    }
    websock.send(JSON.stringify({"action": "factory_reset"}));
    doReload(5000);
    return false;
}

function doToggle(element, value) {
    var id = parseInt(element.attr("data"), 10);
    sendAction("relay", {id: id, status: value ? 1 : 0 });
    return false;
}

function doScan() {
    $("#scanResult").html("");
    $("div.scan.loading").show();
    sendAction("scan", {});
    return false;
}

function doHAConfig() {
    $("#haConfig").html("");
    sendAction("haconfig", {});
    return false;
}

function doDebugCommand() {
    var el = $("input[name='dbgcmd']");
    var command = el.val();
    el.val("");
    sendAction("dbgcmd", {command: command});
    return false;
}

// -----------------------------------------------------------------------------
// Visualization
// -----------------------------------------------------------------------------

function toggleMenu() {
    $("#layout").toggleClass("active");
    $("#menu").toggleClass("active");
    $("#menuLink").toggleClass("active");
}

function showPanel() {
    $(".panel").hide();
    $("#" + $(this).attr("data")).show();
    if ($("#layout").hasClass("active")) { toggleMenu(); }
    $("input[type='checkbox']").
        iphoneStyle("calculateDimensions").
        iphoneStyle("refresh");
}

// -----------------------------------------------------------------------------
// Relays & magnitudes mapping
// -----------------------------------------------------------------------------

function createRelayList(data, container, template_name) {

    var current = $("#" + container + " > div").length;
    if (current > 0) { return; }

    var template = $("#" + template_name + " .pure-g")[0];
    for (var i in data) {
        var line = $(template).clone();
        $("label", line).html("Switch #" + i);
        $("input", line).attr("tabindex", 40 + i).val(data[i]);
        line.appendTo("#" + container);
    }

}

function createMagnitudeList(data, container, template_name) {

    var current = $("#" + container + " > div").length;
    if (current > 0) { return; }

    var template = $("#" + template_name + " .pure-g")[0];
    for (var i in data) {
        var magnitude = data[i];
        var line = $(template).clone();
        $("label", line).html(magnitudeType(magnitude.type) + " #" + parseInt(magnitude.index, 10));
        $("div.hint", line).html(magnitude.name);
        $("input", line).attr("tabindex", 40 + i).val(magnitude.idx);
        line.appendTo("#" + container);
    }

}

// -----------------------------------------------------------------------------
// Wifi
// -----------------------------------------------------------------------------

function delNetwork() {
    var parent = $(this).parents(".pure-g");
    $(parent).remove();
}

function moreNetwork() {
    var parent = $(this).parents(".pure-g");
    $(".more", parent).toggle();
}

function addNetwork() {

    var numNetworks = $("#networks > div").length;
    if (numNetworks >= maxNetworks) {
        alert("Max number of networks reached");
        return null;
    }

    var tabindex = 200 + numNetworks * 10;
    var template = $("#networkTemplate").children();
    var line = $(template).clone();
    $(line).find("input").each(function() {
        $(this).attr("tabindex", tabindex);
        tabindex++;
    });
    $(line).find(".button-del-network").on("click", delNetwork);
    $(line).find(".button-more-network").on("click", moreNetwork);
    line.appendTo("#networks");

    return line;

}

// -----------------------------------------------------------------------------
// Relays scheduler
// -----------------------------------------------------------------------------
function delSchedule() {
    var parent = $(this).parents(".pure-g");
    $(parent).remove();
}

function moreSchedule() {
    var parent = $(this).parents(".pure-g");
    $("div.more", parent).toggle();
}

function addSchedule() {
    var numSchedules = $("#schedules > div").length;
    if (numSchedules >= maxSchedules) {
        alert("Max number of schedules reached");
        return null;
    }
    var tabindex = 200 + numSchedules * 10;
    var template = $("#scheduleTemplate").children();
    var line = $(template).clone();
    $(line).find("input").each(function() {
        $(this).attr("tabindex", tabindex);
        tabindex++;
    });
    $(line).find(".button-del-schedule").on("click", delSchedule);
    $(line).find(".button-more-schedule").on("click", moreSchedule);
    line.appendTo("#schedules");
    return line;
}

// -----------------------------------------------------------------------------
// Relays
// -----------------------------------------------------------------------------

function initRelays(data) {

    var current = $("#relays > div").length;
    if (current > 0) { return; }

    var template = $("#relayTemplate .pure-g")[0];
    for (var i=0; i<data.length; i++) {

        // Add relay fields
        var line = $(template).clone();
        $(".id", line).html(i);
        $("input", line).attr("data", i);
        line.appendTo("#relays");
        $(":checkbox", line).iphoneStyle({
            onChange: doToggle,
            resizeContainer: true,
            resizeHandle: true,
            checkedLabel: "ON",
            uncheckedLabel: "OFF"
        });

        // Populate the relay SELECTs
        $("select.isrelay").append(
            $("<option></option>").attr("value",i).text("Switch #" + i));

    }


}

function initRelayConfig(data) {

    var current = $("#relayConfig > div").length;
    if (current > 0) { return; }

    var template = $("#relayConfigTemplate").children();
    for (var i in data) {
        var relay = data[i];
        var line = $(template).clone();
        $("span.gpio", line).html(relay.gpio);
        $("span.id", line).html(i);
<<<<<<< HEAD
        $("select[name='relayBoot']", line).val(relay.boot);
        $("select[name='relayPulse']", line).val(relay.pulse);
        $("input[name='relayTime']", line).val(relay.pulse_ms);
        $("input[name='mqttGroup']", line).val(relay.group);
        $("select[name='mqttGroupInv']", line).val(relay.group_inv);
=======
        $("select[name='relayBoot']", line).val(data[i].boot);
        $("select[name='relayPulse']", line).val(data[i].pulse);
        $("input[name='relayTime']", line).val(data[i].pulse_ms);
        $("input[name='mqttGroup']", line).val(data[i].group);
        $("select[name='mqttGroupInv']", line).val(data[i].group_inv);
        $("select[name='mqttDisconnectReaction']", line).val(data[i].disc_react);
>>>>>>> 0bbf7e04
        line.appendTo("#relayConfig");
    }

}

// -----------------------------------------------------------------------------
// Sensors & Magnitudes
// -----------------------------------------------------------------------------

function initMagnitudes(data) {

    // check if already initialized
    var done = $("#magnitudes > div").length;
    if (done > 0) { return; }

    // add templates
    var template = $("#magnitudeTemplate").children();
    for (var i in data) {
        var magnitude = data[i];
        var line = $(template).clone();
        $("label", line).html(magnitudeType(magnitude.type) + " #" + parseInt(magnitude.index, 10));
        $("div.hint", line).html(magnitude.description);
        $("input", line).attr("data", i);
        line.appendTo("#magnitudes");
    }

}

// -----------------------------------------------------------------------------
// Lights
// -----------------------------------------------------------------------------

function initColorRGB() {

    // check if already initialized
    var done = $("#colors > div").length;
    if (done > 0) { return; }

    // add template
    var template = $("#colorRGBTemplate").children();
    var line = $(template).clone();
    line.appendTo("#colors");

    // init color wheel
    $("input[name='color']").wheelColorPicker({
        sliders: "wrgbp"
    }).on("sliderup", function() {
        var value = $(this).wheelColorPicker("getValue", "css");
        sendAction("color", {rgb: value});
    });

    // init bright slider
    $("#brightness").on("change", function() {
        var value = $(this).val();
        var parent = $(this).parents(".pure-g");
        $("span", parent).html(value);
        sendAction("color", {brightness: value});
    });

}

function initColorHSV() {

    // check if already initialized
    var done = $("#colors > div").length;
    if (done > 0) { return; }

    // add template
    var template = $("#colorHSVTemplate").children();
    var line = $(template).clone();
    line.appendTo("#colors");

    // init color wheel
    $("input[name='color']").wheelColorPicker({
        sliders: "whsvp"
    }).on("sliderup", function() {
        var color = $(this).wheelColorPicker("getColor");
        var value = parseInt(color.h * 360, 10) + "," + parseInt(color.s * 100, 10) + "," + parseInt(color.v * 100, 10);
        sendAction("color", {hsv: value});
    });

}

function initChannels(num) {

    // check if already initialized
    var done = $("#channels > div").length > 0;
    if (done) { return; }

    // does it have color channels?
    var colors = $("#colors > div").length > 0;

    // calculate channels to create
    var max = num;
    if (colors) {
        max = num % 3;
        if ((max > 0) & useWhite) {
            max--;
        }
    }
    var start = num - max;

    var onChannelSliderChange = function() {
        var id = $(this).attr("data");
        var value = $(this).val();
        var parent = $(this).parents(".pure-g");
        $("span", parent).html(value);
        sendAction("channel", {id: id, value: value});
    };

    // add templates
    var template = $("#channelTemplate").children();
    for (var i=0; i<max; i++) {

        var channel_id = start + i;
        var line = $(template).clone();
        $("span.slider", line).attr("data", channel_id);
        $("input.slider", line).attr("data", channel_id).on("change", onChannelSliderChange);
        $("label", line).html("Channel " + (channel_id + 1));

        line.appendTo("#channels");

    }

}

// -----------------------------------------------------------------------------
// RFBridge
// -----------------------------------------------------------------------------

function rfbLearn() {
    var parent = $(this).parents(".pure-g");
    var input = $("input", parent);
    sendAction("rfblearn", {id: input.attr("data-id"), status: input.attr("data-status")});
}

function rfbForget() {
    var parent = $(this).parents(".pure-g");
    var input = $("input", parent);
    sendAction("rfbforget", {id: input.attr("data-id"), status: input.attr("data-status")});
}

function rfbSend() {
    var parent = $(this).parents(".pure-g");
    var input = $("input", parent);
    sendAction("rfbsend", {id: input.attr("data-id"), status: input.attr("data-status"), data: input.val()});
}

function addRfbNode() {

    var numNodes = $("#rfbNodes > legend").length;

    var template = $("#rfbNodeTemplate").children();
    var line = $(template).clone();
    var status = true;
    $("span", line).html(numNodes);
    $(line).find("input").each(function() {
        $(this).attr("data-id", numNodes);
        $(this).attr("data-status", status ? 1 : 0);
        status = !status;
    });
    $(line).find(".button-rfb-learn").on("click", rfbLearn);
    $(line).find(".button-rfb-forget").on("click", rfbForget);
    $(line).find(".button-rfb-send").on("click", rfbSend);
    line.appendTo("#rfbNodes");

    return line;
}

// -----------------------------------------------------------------------------
// Processing
// -----------------------------------------------------------------------------

function processData(data) {

    // title
    if ("app_name" in data) {
        var title = data.app_name;
		if ("app_version" in data) {
			title = title + " " + data.app_version;
		}
        $("span[name=title]").html(title);
        if ("hostname" in data) {
            title = data.hostname + " - " + title;
        }
        document.title = title;
    }

    Object.keys(data).forEach(function(key) {

        var i;
        var value = data[key];

        // ---------------------------------------------------------------------
        // Web mode
        // ---------------------------------------------------------------------

        if ("webMode" === key) {
            password = (1 === value);
            $("#layout").toggle(!password);
            $("#password").toggle(password);
        }

        // ---------------------------------------------------------------------
        // Actions
        // ---------------------------------------------------------------------

        if ("action" === key) {
            if ("reload" === data.action) { doReload(1000); }
            return;
        }

        // ---------------------------------------------------------------------
        // RFBridge
        // ---------------------------------------------------------------------

        if ("rfbCount" === key) {
            for (i=0; i<data.rfbCount; i++) { addRfbNode(); }
            return;
        }

        if ("rfbrawVisible" === key) {
            $("input[name='rfbcode']").attr("maxlength", 116);
        }

        if ("rfb" === key) {
            var nodes = data.rfb;
            for (i in nodes) {
                var node = nodes[i];
                $("input[name='rfbcode'][data-id='" + node.id + "'][data-status='" + node.status + "']").val(node.data);
            }
            return;
        }

        // ---------------------------------------------------------------------
        // Lights
        // ---------------------------------------------------------------------

        if ("rgb" === key) {
            initColorRGB();
            $("input[name='color']").wheelColorPicker("setValue", value, true);
            return;
        }

        if ("hsv" === key) {
            initColorHSV();
            // wheelColorPicker expects HSV to be between 0 and 1 all of them
            var chunks = value.split(",");
            var obj = {};
            obj.h = chunks[0] / 360;
            obj.s = chunks[1] / 100;
            obj.v = chunks[2] / 100;
            $("input[name='color']").wheelColorPicker("setColor", obj);
            return;
        }

        if ("brightness" === key) {
            $("#brightness").val(value);
            $("span.brightness").html(value);
            return;
        }

        if ("channels" === key) {
            var len = value.length;
            initChannels(len);
            for (i in value) {
                var ch = value[i];
                $("input.slider[data=" + i + "]").val(ch);
                $("span.slider[data=" + i + "]").html(ch);
            }
            return;
        }

        if ("useWhite" === key) {
            useWhite = value;
        }

        // ---------------------------------------------------------------------
        // Sensors & Magnitudes
        // ---------------------------------------------------------------------

        if ("magnitudes" === key) {
            initMagnitudes(value);
            for (i in value) {
                var magnitude = value[i];
                var error = magnitude.error || 0;
                var text = (0 === error) ?
                    magnitude.value + magnitude.units :
                    magnitudeError(error);
                $("input[name='magnitude'][data='" + i + "']").val(text);
            }
            return;
        }

        // ---------------------------------------------------------------------
        // WiFi
        // ---------------------------------------------------------------------

        if ("maxNetworks" === key) {
            maxNetworks = parseInt(value, 10);
            return;
        }

        if ("wifi" === key) {
            for (i in value) {
                var wifi = value[i];
                var nwk_line = addNetwork();
                Object.keys(wifi).forEach(function(key) {
                    $("input[name='" + key + "']", nwk_line).val(wifi[key]);
                });
            }
            return;
        }

        if ("scanResult" === key) {
            $("div.scan.loading").hide();
            $("#scanResult").show();
        }

        // -----------------------------------------------------------------------------
        // Home Assistant
        // -----------------------------------------------------------------------------

        if ("haConfig" === key) {
            $("#haConfig").show();
        }

        // -----------------------------------------------------------------------------
        // Relays scheduler
        // -----------------------------------------------------------------------------

        if ("maxSchedules" === key) {
            maxSchedules = parseInt(value, 10);
            return;
        }

        if ("schedule" === key) {
            for (i in value) {
                var schedule = value[i];
                var sch_line = addSchedule();
                Object.keys(schedule).forEach(function(key) {
                    var sch_value = schedule[key];
                    $("input[name='" + key + "']", sch_line).val(sch_value);
                    $("select[name='" + key + "']", sch_line).prop("value", sch_value);
                    $(":checkbox[name='" + key + "']", sch_line).
                        prop("checked", sch_value).
                        iphoneStyle("refresh");
                });
            }
            return;
        }

        // ---------------------------------------------------------------------
        // Relays
        // ---------------------------------------------------------------------

        if ("relayStatus" === key) {
            initRelays(value);
            for (i in value) {

                // Set the status for each relay
                $("input.relayStatus[data='" + i + "']").
                    prop("checked", value[i]).
                    iphoneStyle("refresh");

            }
            return;
        }

        // Relay configuration
        if ("relayConfig" === key) {
            initRelayConfig(value);
            return;
        }

        // ---------------------------------------------------------------------
        // Domoticz
        // ---------------------------------------------------------------------

        // Domoticz - Relays
        if ("dczRelays" === key) {
            createRelayList(value, "dczRelays", "dczRelayTemplate");
            return;
        }

        // Domoticz - Magnitudes
        if ("dczMagnitudes" === key) {
            createMagnitudeList(value, "dczMagnitudes", "dczMagnitudeTemplate");
            return;
        }

        // ---------------------------------------------------------------------
        // Thingspeak
        // ---------------------------------------------------------------------

        // Thingspeak - Relays
        if ("tspkRelays" === key) {
            createRelayList(value, "tspkRelays", "tspkRelayTemplate");
            return;
        }

        // Thingspeak - Magnitudes
        if ("tspkMagnitudes" === key) {
            createMagnitudeList(value, "tspkMagnitudes", "tspkMagnitudeTemplate");
            return;
        }

        // ---------------------------------------------------------------------
        // General
        // ---------------------------------------------------------------------

        // Messages
        if ("message" === key) {
            window.alert(messages[value]);
            return;
        }

        if ("weblog" === key) {
            $("#weblog").append(value);
            $("#weblog").scrollTop($("#weblog")[0].scrollHeight - $("#weblog").height());
            return;
        }

        // Enable options
        var position = key.indexOf("Visible");
        if (position > 0 && position === key.length - 7) {
            var module = key.slice(0,-7);
            $(".module-" + module).show();
            return;
        }

        if ("now" === key) {
            now = value;
            ago = 0;
            return;
        }

        if ("free_size" === key) {
            free_size = parseInt(value, 10);
        }

        // Pre-process
        if ("network" === key) {
            value = value.toUpperCase();
        }
        if ("mqttStatus" === key) {
            value = value ? "CONNECTED" : "NOT CONNECTED";
        }
        if ("ntpStatus" === key) {
            value = value ? "SYNC'D" : "NOT SYNC'D";
        }
        if ("uptime" === key) {
            var uptime  = parseInt(value, 10);
            var seconds = uptime % 60; uptime = parseInt(uptime / 60, 10);
            var minutes = uptime % 60; uptime = parseInt(uptime / 60, 10);
            var hours   = uptime % 24; uptime = parseInt(uptime / 24, 10);
            var days    = uptime;
            value = days + "d " + zeroPad(hours, 2) + "h " + zeroPad(minutes, 2) + "m " + zeroPad(seconds, 2) + "s";
        }

        // ---------------------------------------------------------------------
        // Matching
        // ---------------------------------------------------------------------

        var pre;
        var post;

        // Look for INPUTs
        var input = $("input[name='" + key + "']");
        if (input.length > 0) {
            if (input.attr("type") === "checkbox") {
                input.
                    prop("checked", value).
                    iphoneStyle("refresh");
            } else if (input.attr("type") === "radio") {
                input.val([value]);
            } else {
                pre = input.attr("pre") || "";
                post = input.attr("post") || "";
                input.val(pre + value + post);
            }
        }

        // Look for SPANs
        var span = $("span[name='" + key + "']");
        if (span.length > 0) {
            pre = span.attr("pre") || "";
            post = span.attr("post") || "";
            span.html(pre + value + post);
        }

        // Look for SELECTs
        var select = $("select[name='" + key + "']");
        if (select.length > 0) {
            select.val(value);
        }

    });

    // Auto generate an APIKey if none defined yet
    if ($("input[name='apiKey']").val() === "") {
        generateAPIKey();
    }

    resetOriginals();

}

function hasChanged() {

    var newValue, originalValue;
    if ($(this).attr("type") === "checkbox") {
        newValue = $(this).prop("checked");
        originalValue = ($(this).attr("original") === "true");
    } else {
        newValue = $(this).val();
        originalValue = $(this).attr("original");
    }
    var hasChanged = $(this).attr("hasChanged") || 0;
    var action = $(this).attr("action");

    if (typeof originalValue === "undefined") { return; }
    if ("none" === action) { return; }

    if (newValue !== originalValue) {
        if (0 === hasChanged) {
            ++numChanged;
            if ("reconnect" === action) { ++numReconnect; }
            if ("reboot" === action) { ++numReboot; }
            if ("reload" === action) { ++numReload; }
            $(this).attr("hasChanged", 1);
        }
    } else {
        if (1 === hasChanged) {
            --numChanged;
            if ("reconnect" === action) { --numReconnect; }
            if ("reboot" === action) { --numReboot; }
            if ("reload" === action) { --numReload; }
            $(this).attr("hasChanged", 0);
        }
    }

}

// -----------------------------------------------------------------------------
// Init & connect
// -----------------------------------------------------------------------------

function connect(host) {

    if (typeof host === "undefined") {
        host = window.location.href.replace("#", "");
    } else {
        if (host.indexOf("http") !== 0) {
            host = "http://" + host + "/";
        }
    }
    if (host.indexOf("http") !== 0) { return; }

    webhost = host;
    wshost = host.replace("http", "ws") + "ws";

    if (websock) { websock.close(); }
    websock = new WebSocket(wshost);
    websock.onmessage = function(evt) {
        var data = getJson(evt.data.replace(/\n/g, "\\n").replace(/\r/g, "\\r").replace(/\t/g, "\\t"));
        if (data) {
            processData(data);
        }
    };
}

$(function() {

    initMessages();
    loadTimeZones();
    setInterval(function() { keepTime(); }, 1000);

    $("#menuLink").on("click", toggleMenu);
    $(".pure-menu-link").on("click", showPanel);
    $("progress").attr({ value: 0, max: 100 });

    $(".button-update").on("click", doUpdate);
    $(".button-update-password").on("click", doUpdatePassword);
    $(".button-reboot").on("click", doReboot);
    $(".button-reconnect").on("click", doReconnect);
    $(".button-wifi-scan").on("click", doScan);
    $(".button-ha-config").on("click", doHAConfig);
    $(".button-dbgcmd").on("click", doDebugCommand);
    $("input[name='dbgcmd']").enterKey(doDebugCommand);
    $(".button-settings-backup").on("click", doBackup);
    $(".button-settings-restore").on("click", doRestore);
    $(".button-settings-factory").on("click", doFactoryReset);
    $("#uploader").on("change", onFileUpload);
    $(".button-upgrade").on("click", doUpgrade);

    $(".button-apikey").on("click", generateAPIKey);
    $(".button-upgrade-browse").on("click", function() {
        $("input[name='upgrade']")[0].click();
        return false;
    });
    $("input[name='upgrade']").change(function (){
        var file = this.files[0];
        $("input[name='filename']").val(file.name);
    });
    $(".button-add-network").on("click", function() {
        $(".more", addNetwork()).toggle();
    });
    $(".button-add-schedule").on("click", addSchedule);

    $(document).on("change", "input", hasChanged);
    $(document).on("change", "select", hasChanged);

    connect();

});<|MERGE_RESOLUTION|>--- conflicted
+++ resolved
@@ -158,7 +158,6 @@
 
 }
 
-<<<<<<< HEAD
 function getValue(element) {
 
     if ($(element).attr("type") === "checkbox") {
@@ -180,7 +179,7 @@
         "ssid", "pass", "gw", "mask", "ip", "dns",
         "schEnabled", "schSwitch","schAction","schHour","schMinute","schWDs",
         "relayBoot", "relayPulse", "relayTime",
-        "mqttGroup", "mqttGroupInv",
+        "mqttGroup", "mqttGroupInv", "relayOnDisc",
         "dczRelayIdx", "dczMagnitude",
         "tspkRelay", "tspkMagnitude",
         "ledMode",
@@ -199,19 +198,6 @@
     }
 
 }
-=======
-// These fields will always be a list of values
-var is_group = [
-    "ssid", "pass", "gw", "mask", "ip", "dns",
-    "schEnabled", "schSwitch","schAction","schHour","schMinute","schWDs",
-    "relayBoot", "relayPulse", "relayTime",
-    "mqttGroup", "mqttGroupInv", "mqttDisconnectReaction",
-    "dczRelayIdx", "dczMagnitude",
-    "tspkRelay", "tspkMagnitude",
-    "ledMode",
-    "adminPass"
-];
->>>>>>> 0bbf7e04
 
 function getData(form) {
 
@@ -725,20 +711,12 @@
         var line = $(template).clone();
         $("span.gpio", line).html(relay.gpio);
         $("span.id", line).html(i);
-<<<<<<< HEAD
         $("select[name='relayBoot']", line).val(relay.boot);
         $("select[name='relayPulse']", line).val(relay.pulse);
         $("input[name='relayTime']", line).val(relay.pulse_ms);
         $("input[name='mqttGroup']", line).val(relay.group);
         $("select[name='mqttGroupInv']", line).val(relay.group_inv);
-=======
-        $("select[name='relayBoot']", line).val(data[i].boot);
-        $("select[name='relayPulse']", line).val(data[i].pulse);
-        $("input[name='relayTime']", line).val(data[i].pulse_ms);
-        $("input[name='mqttGroup']", line).val(data[i].group);
-        $("select[name='mqttGroupInv']", line).val(data[i].group_inv);
-        $("select[name='mqttDisconnectReaction']", line).val(data[i].disc_react);
->>>>>>> 0bbf7e04
+        $("select[name='relayOnDisc']", line).val(relay.on_disc);
         line.appendTo("#relayConfig");
     }
 

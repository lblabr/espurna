var websock;
var password = false;
var maxNetworks;
var maxSchedules;
var messages = [];
var free_size = 0;

var urls = {};

var numChanged = 0;
var numReboot = 0;
var numReconnect = 0;
var numReload = 0;

var useWhite = false;
var useCCT = false;

var now = 0;
var ago = 0;

// -----------------------------------------------------------------------------
// Messages
// -----------------------------------------------------------------------------

function initMessages() {
    messages[1]  = "Remote update started";
    messages[2]  = "OTA update started";
    messages[3]  = "Error parsing data!";
    messages[4]  = "The file does not look like a valid configuration backup or is corrupted";
    messages[5]  = "Changes saved. You should reboot your board now";
    messages[7]  = "Passwords do not match!";
    messages[8]  = "Changes saved";
    messages[9]  = "No changes detected";
    messages[10] = "Session expired, please reload page...";
}

function sensorName(id) {
    var names = [
        "DHT", "Dallas", "Emon Analog", "Emon ADC121", "Emon ADS1X15",
        "HLW8012", "V9261F", "ECH1560", "Analog", "Digital",
        "Events", "PMSX003", "BMX280", "MHZ19", "SI7021",
        "SHT3X I2C", "BH1750", "PZEM004T", "AM2320 I2C", "GUVAS12SD",
        "TMP3X", "HC-SR04", "SenseAir"
    ];
    if (1 <= id && id <= names.length) {
        return names[id - 1];
    }
    return null;
}

function magnitudeType(type) {
    var types = [
        "Temperature", "Humidity", "Pressure",
        "Current", "Voltage", "Active Power", "Apparent Power",
        "Reactive Power", "Power Factor", "Energy", "Energy (delta)",
        "Analog", "Digital", "Events",
        "PM1.0", "PM2.5", "PM10", "CO2", "Lux", "UV", "Distance" , "HCHO"
    ];
    if (1 <= type && type <= types.length) {
        return types[type - 1];
    }
    return null;
}

function magnitudeError(error) {
    var errors = [
        "OK", "Out of Range", "Warming Up", "Timeout", "Wrong ID",
        "Data Error", "I2C Error", "GPIO Error", "Calibration error"
    ];
    if (0 <= error && error < errors.length) {
        return errors[error];
    }
    return "Error " + error;
}

// -----------------------------------------------------------------------------
// Utils
// -----------------------------------------------------------------------------

$.fn.enterKey = function (fnc) {
    return this.each(function () {
        $(this).keypress(function (ev) {
            var keycode = parseInt(ev.keyCode ? ev.keyCode : ev.which, 10);
            if (13 === keycode) {
                return fnc.call(this, ev);
            }
        });
    });
};

function keepTime() {

    $("span[name='ago']").html(ago);
    ago++;

    if (0 === now) { return; }
    var date = new Date(now * 1000);
    var text = date.toISOString().substring(0, 19).replace("T", " ");
    $("input[name='now']").val(text);
    $("span[name='now']").html(text);
    now++;

}

function zeroPad(number, positions) {
    var zeros = "";
    for (var i = 0; i < positions; i++) {
        zeros += "0";
    }
    return (zeros + number).slice(-positions);
}

function loadTimeZones() {

    var time_zones = [
        -720, -660, -600, -570, -540,
        -480, -420, -360, -300, -240,
        -210, -180, -120, -60, 0,
        60, 120, 180, 210, 240,
        270, 300, 330, 345, 360,
        390, 420, 480, 510, 525,
        540, 570, 600, 630, 660,
        720, 765, 780, 840
    ];

    for (var i in time_zones) {
        var value = time_zones[i];
        var offset = value >= 0 ? value : -value;
        var text = "GMT" + (value >= 0 ? "+" : "-") +
            zeroPad(parseInt(offset / 60, 10), 2) + ":" +
            zeroPad(offset % 60, 2);
        $("select[name='ntpOffset']").append(
            $("<option></option>").
                attr("value",value).
                text(text));
    }

}

function validateForm(form) {

    // http://www.the-art-of-web.com/javascript/validate-password/
    // at least one lowercase and one uppercase letter or number
    // at least five characters (letters, numbers or special characters)
    var re_password = new RegExp('^(?=.*[A-Z\d])(?=.*[a-z])[\w~!@#$%^&*\(\)<>,.\?;:{}\[\]\\|]{5,}$');

    // password
    var adminPass1 = $("input[name='adminPass']", form).first().val();
    if (adminPass1.length > 0 && !re_password.test(adminPass1)) {
        alert("The password you have entered is not valid, it must have at least 5 characters, 1 lowercase and 1 uppercase or number!");
        return false;
    }

    var adminPass2 = $("input[name='adminPass']", form).last().val();
    if (adminPass1 !== adminPass2) {
        alert("Passwords are different!");
        return false;
    }

    // RFCs mandate that a hostname's labels may contain only
    // the ASCII letters 'a' through 'z' (case-insensitive),
    // the digits '0' through '9', and the hyphen.
    // Hostname labels cannot begin or end with a hyphen.
    // No other symbols, punctuation characters, or blank spaces are permitted.

    // Negative lookbehind does not work in Javascript
    // var re_hostname = new RegExp('^(?!-)[A-Za-z0-9-]{1,32}(?<!-)$');

    var re_hostname = new RegExp('^(?!-)[A-Za-z0-9-]{0,31}[A-Za-z0-9]$');

    var hostname = $("input[name='hostname']", form).val();
    if (!re_hostname.test(hostname)) {
        alert("Hostname cannot be empty and may only contain the ASCII letters ('A' through 'Z' and 'a' through 'z'), the digits '0' through '9', and the hyphen ('-')! They can neither start or end with an hyphen.");
        return false;
    }

    return true;

}

function getValue(element) {

    if ($(element).attr("type") === "checkbox") {
        return $(element).prop("checked") ? 1 : 0;
    } else if ($(element).attr("type") === "radio") {
        if (!$(element).prop("checked")) {
            return null;
        }
    }

    return $(element).val();

}

function addValue(data, name, value) {

    // These fields will always be a list of values
    var is_group = [
        "ssid", "pass", "gw", "mask", "ip", "dns",
        "schEnabled", "schSwitch","schAction","schType","schHour","schMinute","schWDs","schUTC",
        "relayBoot", "relayPulse", "relayTime",
        "mqttGroup", "mqttGroupInv", "relayOnDisc",
        "dczRelayIdx", "dczMagnitude",
        "tspkRelay", "tspkMagnitude",
        "ledMode",
        "adminPass"
    ];

    if (name in data) {
        if (!Array.isArray(data[name])) {
            data[name] = [data[name]];
        }
        data[name].push(value);
    } else if (is_group.indexOf(name) >= 0) {
        data[name] = [value];
    } else {
        data[name] = value;
    }

}

function getData(form) {

    var data = {};

    // Populate data
    $("input,select", form).each(function() {
        var name = $(this).attr("name");
        var value = getValue(this);
        if (null !== value) {
            addValue(data, name, value);
        }
    });

    // Post process
    addValue(data, "schSwitch", 0xFF);
    delete data["filename"];
    delete data["rfbcode"];

    return data;

}

function randomString(length, chars) {
    var mask = "";
    if (chars.indexOf("a") > -1) { mask += "abcdefghijklmnopqrstuvwxyz"; }
    if (chars.indexOf("A") > -1) { mask += "ABCDEFGHIJKLMNOPQRSTUVWXYZ"; }
    if (chars.indexOf("#") > -1) { mask += "0123456789"; }
    if (chars.indexOf("@") > -1) { mask += "ABCDEF"; }
    if (chars.indexOf("!") > -1) { mask += "~`!@#$%^&*()_+-={}[]:\";'<>?,./|\\"; }
    var result = "";
    for (var i = length; i > 0; --i) {
        result += mask[Math.round(Math.random() * (mask.length - 1))];
    }
    return result;
}

function generateAPIKey() {
    var apikey = randomString(16, "@#");
    $("input[name='apiKey']").val(apikey);
    return false;
}

function getJson(str) {
    try {
        return JSON.parse(str);
    } catch (e) {
        return false;
    }
}

// -----------------------------------------------------------------------------
// Actions
// -----------------------------------------------------------------------------

function sendAction(action, data) {
    websock.send(JSON.stringify({action: action, data: data}));
}

function sendConfig(data) {
    websock.send(JSON.stringify({config: data}));
}

function resetOriginals() {
    $("input,select").each(function() {
        $(this).attr("original", $(this).val());
    });
    numReboot = numReconnect = numReload = 0;
}

function doReload(milliseconds) {
    setTimeout(function() {
        window.location.reload();
    }, parseInt(milliseconds, 10));
}

/**
 * Check a file object to see if it is a valid firmware image
 * The file first byte should be 0xE9
 * @param  {file}       file        File object
 * @param  {Function}   callback    Function to call back with the result
 */
function checkFirmware(file, callback) {

    var reader = new FileReader();

    reader.onloadend = function(evt) {
        if (FileReader.DONE === evt.target.readyState) {
            callback(0xE9 === evt.target.result.charCodeAt(0));
        }
    };

    var blob = file.slice(0, 1);
    reader.readAsBinaryString(blob);

}

function doUpgrade() {

    var file = $("input[name='upgrade']")[0].files[0];

    if (typeof file === "undefined") {
        alert("First you have to select a file from your computer.");
        return false;
    }

    if (file.size > free_size) {
        alert("Image it too large to fit in the available space for OTA. Consider doing a two-step update.");
        return false;
    }

    checkFirmware(file, function(ok) {

        if (!ok) {
            alert("The file does not seem to be a valid firmware image.");
            return;
        }

        var data = new FormData();
        data.append("upgrade", file, file.name);

        $.ajax({

            // Your server script to process the upload
            url: urls.upgrade.href,
            type: "POST",

            // Form data
            data: data,

            // Tell jQuery not to process data or worry about content-type
            // You *must* include these options!
            cache: false,
            contentType: false,
            processData: false,

            success: function(data, text) {
                $("#upgrade-progress").hide();
                if ("OK" === data) {
                    alert("Firmware image uploaded, board rebooting. This page will be refreshed in 5 seconds.");
                    doReload(5000);
                } else {
                    alert("There was an error trying to upload the new image, please try again (" + data + ").");
                }
            },

            // Custom XMLHttpRequest
            xhr: function() {
                $("#upgrade-progress").show();
                var myXhr = $.ajaxSettings.xhr();
                if (myXhr.upload) {
                    // For handling the progress of the upload
                    myXhr.upload.addEventListener("progress", function(e) {
                        if (e.lengthComputable) {
                            $("progress").attr({ value: e.loaded, max: e.total });
                        }
                    } , false);
                }
                return myXhr;
            }

        });

    });

    return false;

}

function doUpdatePassword() {
    var form = $("#formPassword");
    if (validateForm(form)) {
        sendConfig(getData(form));
    }
    return false;
}

function checkChanges() {

    if (numChanged > 0) {
        var response = window.confirm("Some changes have not been saved yet, do you want to save them first?");
        if (response) {
            doUpdate();
        }
    }

}

function doAction(question, action) {

    checkChanges();

    if (question) {
        var response = window.confirm(question);
        if (false === response) {
            return false;
        }
    }

    sendAction(action, {});
    doReload(5000);
    return false;

}

function doReboot(ask) {

    var question = (typeof ask === "undefined" || false === ask) ?
        null :
        "Are you sure you want to reboot the device?";
    return doAction(question, "reboot");

}

function doReconnect(ask) {

    var question = (typeof ask === "undefined" || false === ask) ?
        null :
        "Are you sure you want to disconnect from the current WIFI network?";
    return doAction(question, "reconnect");

}

function doUpdate() {

    var form = $("#formSave");
    if (validateForm(form)) {

        // Get data
        sendConfig(getData(form));

        // Empty special fields
        $(".pwrExpected").val(0);
        $("input[name='pwrResetCalibration']").
            prop("checked", false).
            iphoneStyle("refresh");
        $("input[name='pwrResetE']").
            prop("checked", false).
            iphoneStyle("refresh");

        // Change handling
        numChanged = 0;
        setTimeout(function() {

            var response;

            if (numReboot > 0) {
                response = window.confirm("You have to reboot the board for the changes to take effect, do you want to do it now?");
                if (response) { doReboot(false); }
            } else if (numReconnect > 0) {
                response = window.confirm("You have to reconnect to the WiFi for the changes to take effect, do you want to do it now?");
                if (response) { doReconnect(false); }
            } else if (numReload > 0) {
                response = window.confirm("You have to reload the page to see the latest changes, do you want to do it now?");
                if (response) { doReload(0); }
            }

            resetOriginals();

        }, 1000);

    }

    return false;

}

function doBackup() {
    document.getElementById("downloader").src = urls.config.href;
    return false;
}

function onFileUpload(event) {

    var inputFiles = this.files;
    if (typeof inputFiles === "undefined" || inputFiles.length === 0) {
        return false;
    }
    var inputFile = inputFiles[0];
    this.value = "";

    var response = window.confirm("Previous settings will be overwritten. Are you sure you want to restore this settings?");
    if (!response) {
        return false;
    }

    var reader = new FileReader();
    reader.onload = function(e) {
        var data = getJson(e.target.result);
        if (data) {
            sendAction("restore", data);
        } else {
            window.alert(messages[4]);
        }
    };
    reader.readAsText(inputFile);

    return false;

}

function doRestore() {
    if (typeof window.FileReader !== "function") {
        alert("The file API isn't supported on this browser yet.");
    } else {
        $("#uploader").click();
    }
    return false;
}

function doFactoryReset() {
    var response = window.confirm("Are you sure you want to restore to factory settings?");
    if (response === false) {
        return false;
    }
    websock.send(JSON.stringify({"action": "factory_reset"}));
    doReload(5000);
    return false;
}

function doToggle(element, value) {
    var id = parseInt(element.attr("data"), 10);
    sendAction("relay", {id: id, status: value ? 1 : 0 });
    return false;
}

function doScan() {
    $("#scanResult").html("");
    $("div.scan.loading").show();
    sendAction("scan", {});
    return false;
}

function doHAConfig() {
    $("#haConfig").html("");
    sendAction("haconfig", {});
    return false;
}

function doDebugCommand() {
    var el = $("input[name='dbgcmd']");
    var command = el.val();
    el.val("");
    sendAction("dbgcmd", {command: command});
    return false;
}

function doDebugClear() {
    $("#weblog").text("");
    return false;
}

// -----------------------------------------------------------------------------
// Visualization
// -----------------------------------------------------------------------------

function toggleMenu() {
    $("#layout").toggleClass("active");
    $("#menu").toggleClass("active");
    $("#menuLink").toggleClass("active");
}

function showPanel() {
    $(".panel").hide();
    if ($("#layout").hasClass("active")) { toggleMenu(); }
    $("#" + $(this).attr("data")).show().
        find("input[type='checkbox']").
        iphoneStyle("calculateDimensions").
        iphoneStyle("refresh");
}

// -----------------------------------------------------------------------------
// Relays & magnitudes mapping
// -----------------------------------------------------------------------------

function createRelayList(data, container, template_name) {

    var current = $("#" + container + " > div").length;
    if (current > 0) { return; }

    var template = $("#" + template_name + " .pure-g")[0];
    for (var i in data) {
        var line = $(template).clone();
        $("label", line).html("Switch #" + i);
        $("input", line).attr("tabindex", 40 + i).val(data[i]);
        line.appendTo("#" + container);
    }

}

function createMagnitudeList(data, container, template_name) {

    var current = $("#" + container + " > div").length;
    if (current > 0) { return; }

    var template = $("#" + template_name + " .pure-g")[0];
    for (var i in data) {
        var magnitude = data[i];
        var line = $(template).clone();
        $("label", line).html(magnitudeType(magnitude.type) + " #" + parseInt(magnitude.index, 10));
        $("div.hint", line).html(magnitude.name);
        $("input", line).attr("tabindex", 40 + i).val(magnitude.idx);
        line.appendTo("#" + container);
    }

}

// -----------------------------------------------------------------------------
// Wifi
// -----------------------------------------------------------------------------

function delNetwork() {
    var parent = $(this).parents(".pure-g");
    $(parent).remove();
}

function moreNetwork() {
    var parent = $(this).parents(".pure-g");
    $(".more", parent).toggle();
}

function addNetwork() {

    var numNetworks = $("#networks > div").length;
    if (numNetworks >= maxNetworks) {
        alert("Max number of networks reached");
        return null;
    }

    var tabindex = 200 + numNetworks * 10;
    var template = $("#networkTemplate").children();
    var line = $(template).clone();
    $(line).find("input").each(function() {
        $(this).attr("tabindex", tabindex);
        tabindex++;
    });
    $(line).find(".button-del-network").on("click", delNetwork);
    $(line).find(".button-more-network").on("click", moreNetwork);
    line.appendTo("#networks");

    return line;

}

// -----------------------------------------------------------------------------
// Relays scheduler
// -----------------------------------------------------------------------------
function delSchedule() {
    var parent = $(this).parents(".pure-g");
    $(parent).remove();
}

function moreSchedule() {
    var parent = $(this).parents(".pure-g");
    $("div.more", parent).toggle();
}

function addSchedule(event) {
    var numSchedules = $("#schedules > div").length;
    if (numSchedules >= maxSchedules) {
        alert("Max number of schedules reached");
        return null;
    }
    var tabindex = 200 + numSchedules * 10;
    var template = $("#scheduleTemplate").children();
    var line = $(template).clone();

    var type = (1 === event.data.schType) ? "switch" : "light";

    template = $("#" + type + "ActionTemplate").children();
    var actionLine = template.clone();
    $(line).find("#schActionDiv").append(actionLine);

    $(line).find("input").each(function() {
        $(this).attr("tabindex", tabindex);
        tabindex++;
    });
    $(line).find(".button-del-schedule").on("click", delSchedule);
    $(line).find(".button-more-schedule").on("click", moreSchedule);
    line.appendTo("#schedules");

    $(line).find("input[type='checkbox']").
        prop("checked", false).
        iphoneStyle("calculateDimensions").
        iphoneStyle("refresh");

    return line;
}

// -----------------------------------------------------------------------------
// Relays
// -----------------------------------------------------------------------------

function initRelays(data) {

    var current = $("#relays > div").length;
    if (current > 0) { return; }

    var template = $("#relayTemplate .pure-g")[0];
    for (var i=0; i<data.length; i++) {

        // Add relay fields
        var line = $(template).clone();
        $(".id", line).html(i);
        $("input", line).attr("data", i);
        line.appendTo("#relays");
        $("input[type='checkbox']", line).iphoneStyle({
            onChange: doToggle,
            resizeContainer: true,
            resizeHandle: true,
            checkedLabel: "ON",
            uncheckedLabel: "OFF"
        });

        // Populate the relay SELECTs
        $("select.isrelay").append(
            $("<option></option>").attr("value",i).text("Switch #" + i));

    }


}

function initRelayConfig(data) {

    var current = $("#relayConfig > div").length;
    if (current > 0) { return; }

    var template = $("#relayConfigTemplate").children();
    for (var i in data) {
        var relay = data[i];
        var line = $(template).clone();
        $("span.gpio", line).html(relay.gpio);
        $("span.id", line).html(i);
        $("select[name='relayBoot']", line).val(relay.boot);
        $("select[name='relayPulse']", line).val(relay.pulse);
        $("input[name='relayTime']", line).val(relay.pulse_ms);
        $("input[name='mqttGroup']", line).val(relay.group);
        $("select[name='mqttGroupInv']", line).val(relay.group_inv);
        $("select[name='relayOnDisc']", line).val(relay.on_disc);
        line.appendTo("#relayConfig");
    }

}

// -----------------------------------------------------------------------------
// Sensors & Magnitudes
// -----------------------------------------------------------------------------

function initMagnitudes(data) {

    // check if already initialized
    var done = $("#magnitudes > div").length;
    if (done > 0) { return; }

    // add templates
    var template = $("#magnitudeTemplate").children();
    for (var i in data) {
        var magnitude = data[i];
        var line = $(template).clone();
        $("label", line).html(magnitudeType(magnitude.type) + " #" + parseInt(magnitude.index, 10));
        $("div.hint", line).html(magnitude.description);
        $("input", line).attr("data", i);
        line.appendTo("#magnitudes");
    }

}

// -----------------------------------------------------------------------------
// Lights
// -----------------------------------------------------------------------------

function initColorRGB() {

    // check if already initialized
    var done = $("#colors > div").length;
    if (done > 0) { return; }

    // add template
    var template = $("#colorRGBTemplate").children();
    var line = $(template).clone();
    line.appendTo("#colors");

    // init color wheel
    $("input[name='color']").wheelColorPicker({
        sliders: "wrgbp"
    }).on("sliderup", function() {
        var value = $(this).wheelColorPicker("getValue", "css");
        sendAction("color", {rgb: value});
    });

    // init bright slider
    $("#brightness").on("change", function() {
        var value = $(this).val();
        var parent = $(this).parents(".pure-g");
        $("span", parent).html(value);
        sendAction("color", {brightness: value});
    });

}

function initCCT() {

  // check if already initialized
  var done = $("#cct > div").length;
  if (done > 0) { return; }

  $("#miredsTemplate").children().clone().appendTo("#cct");

  $("#mireds").on("change", function() {
    var value = $(this).val();
    var parent = $(this).parents(".pure-g");
    $("span", parent).html(value);
    sendAction("mireds", {mireds: value});
  });
}

function initColorHSV() {

    // check if already initialized
    var done = $("#colors > div").length;
    if (done > 0) { return; }

    // add template
    var template = $("#colorHSVTemplate").children();
    var line = $(template).clone();
    line.appendTo("#colors");

    // init color wheel
    $("input[name='color']").wheelColorPicker({
        sliders: "whsvp"
    }).on("sliderup", function() {
        var color = $(this).wheelColorPicker("getColor");
        var value = parseInt(color.h * 360, 10) + "," + parseInt(color.s * 100, 10) + "," + parseInt(color.v * 100, 10);
        sendAction("color", {hsv: value});
    });

}

function initChannels(num) {

    // check if already initialized
    var done = $("#channels > div").length > 0;
    if (done) { return; }

    // does it have color channels?
    var colors = $("#colors > div").length > 0;

    // calculate channels to create
    var max = num;
    if (colors) {
        max = num % 3;
        if ((max > 0) & useWhite) {
            max--;
            if (useCCT) {
              max--;
            }
        }
    }
    var start = num - max;

    var onChannelSliderChange = function() {
        var id = $(this).attr("data");
        var value = $(this).val();
        var parent = $(this).parents(".pure-g");
        $("span", parent).html(value);
        sendAction("channel", {id: id, value: value});
    };

    // add templates
    var i = 0;
    var template = $("#channelTemplate").children();
    for (i=0; i<max; i++) {

        var channel_id = start + i;
        var line = $(template).clone();
        $("span.slider", line).attr("data", channel_id);
        $("input.slider", line).attr("data", channel_id).on("change", onChannelSliderChange);
        $("label", line).html("Channel #" + channel_id);

        line.appendTo("#channels");

    }

    for (i=0; i<num; i++) {
        $("select.islight").append(
            $("<option></option>").attr("value",i).text("Channel #" + i));
    }

}

// -----------------------------------------------------------------------------
// RFBridge
// -----------------------------------------------------------------------------

function rfbLearn() {
    var parent = $(this).parents(".pure-g");
    var input = $("input", parent);
    sendAction("rfblearn", {id: input.attr("data-id"), status: input.attr("data-status")});
}

function rfbForget() {
    var parent = $(this).parents(".pure-g");
    var input = $("input", parent);
    sendAction("rfbforget", {id: input.attr("data-id"), status: input.attr("data-status")});
}

function rfbSend() {
    var parent = $(this).parents(".pure-g");
    var input = $("input", parent);
    sendAction("rfbsend", {id: input.attr("data-id"), status: input.attr("data-status"), data: input.val()});
}

function addRfbNode() {

    var numNodes = $("#rfbNodes > legend").length;

    var template = $("#rfbNodeTemplate").children();
    var line = $(template).clone();
    var status = true;
    $("span", line).html(numNodes);
    $(line).find("input").each(function() {
        $(this).attr("data-id", numNodes);
        $(this).attr("data-status", status ? 1 : 0);
        status = !status;
    });
    $(line).find(".button-rfb-learn").on("click", rfbLearn);
    $(line).find(".button-rfb-forget").on("click", rfbForget);
    $(line).find(".button-rfb-send").on("click", rfbSend);
    line.appendTo("#rfbNodes");

    return line;
}

// -----------------------------------------------------------------------------
// Processing
// -----------------------------------------------------------------------------

function processData(data) {

    // title
    if ("app_name" in data) {
        var title = data.app_name;
		if ("app_version" in data) {
			title = title + " " + data.app_version;
		}
        $("span[name=title]").html(title);
        if ("hostname" in data) {
            title = data.hostname + " - " + title;
        }
        document.title = title;
    }

    Object.keys(data).forEach(function(key) {

        var i;
        var value = data[key];

        // ---------------------------------------------------------------------
        // Web mode
        // ---------------------------------------------------------------------

        if ("webMode" === key) {
            password = (1 === value);
            $("#layout").toggle(!password);
            $("#password").toggle(password);
        }

        // ---------------------------------------------------------------------
        // Actions
        // ---------------------------------------------------------------------

        if ("action" === key) {
            if ("reload" === data.action) { doReload(1000); }
            return;
        }

        // ---------------------------------------------------------------------
        // RFBridge
        // ---------------------------------------------------------------------

        if ("rfbCount" === key) {
            for (i=0; i<data.rfbCount; i++) { addRfbNode(); }
            return;
        }

        if ("rfbrawVisible" === key) {
            $("input[name='rfbcode']").attr("maxlength", 116);
        }

        if ("rfb" === key) {
            var nodes = data.rfb;
            for (i in nodes) {
                var node = nodes[i];
                $("input[name='rfbcode'][data-id='" + node.id + "'][data-status='" + node.status + "']").val(node.data);
            }
            return;
        }

        // ---------------------------------------------------------------------
        // Lights
        // ---------------------------------------------------------------------

        if ("rgb" === key) {
            initColorRGB();
            $("input[name='color']").wheelColorPicker("setValue", value, true);
            return;
        }

        if ("hsv" === key) {
            initColorHSV();
            // wheelColorPicker expects HSV to be between 0 and 1 all of them
            var chunks = value.split(",");
            var obj = {};
            obj.h = chunks[0] / 360;
            obj.s = chunks[1] / 100;
            obj.v = chunks[2] / 100;
            $("input[name='color']").wheelColorPicker("setColor", obj);
            return;
        }

        if ("brightness" === key) {
            $("#brightness").val(value);
            $("span.brightness").html(value);
            return;
        }

        if ("channels" === key) {
            var len = value.length;
            initChannels(len);
            for (i in value) {
                var ch = value[i];
                $("input.slider[data=" + i + "]").val(ch);
                $("span.slider[data=" + i + "]").html(ch);
            }
            return;
        }

        if ("mireds" === key) {
            $("#mireds").val(value);
            $("span.mireds").html(value);
            return;
        }

        if ("useWhite" === key) {
            useWhite = value;
        }

        if ("useCCT" === key) {
            initCCT();
            useCCT = value;
        }

        // ---------------------------------------------------------------------
        // Sensors & Magnitudes
        // ---------------------------------------------------------------------

        if ("magnitudes" === key) {
            initMagnitudes(value);
            for (i in value) {
                var magnitude = value[i];
                var error = magnitude.error || 0;
                var text = (0 === error) ?
                    magnitude.value + magnitude.units :
                    magnitudeError(error);
                var element = $("input[name='magnitude'][data='" + i + "']");
                element.val(text);
                $("div.hint", element.parent().parent()).html(magnitude.description);
            }
            return;
        }

        // ---------------------------------------------------------------------
        // WiFi
        // ---------------------------------------------------------------------

        if ("maxNetworks" === key) {
            maxNetworks = parseInt(value, 10);
            return;
        }

        if ("wifi" === key) {
            for (i in value) {
                var wifi = value[i];
                var nwk_line = addNetwork();
                Object.keys(wifi).forEach(function(key) {
                    $("input[name='" + key + "']", nwk_line).val(wifi[key]);
                });
            }
            return;
        }

        if ("scanResult" === key) {
            $("div.scan.loading").hide();
            $("#scanResult").show();
        }

        // -----------------------------------------------------------------------------
        // Home Assistant
        // -----------------------------------------------------------------------------

        if ("haConfig" === key) {
            $("#haConfig").show();
        }

        // -----------------------------------------------------------------------------
        // Relays scheduler
        // -----------------------------------------------------------------------------

        if ("maxSchedules" === key) {
            maxSchedules = parseInt(value, 10);
            return;
        }

        if ("schedule" === key) {
            for (i in value) {
                var schedule = value[i];
                var sch_line = addSchedule({ data: {schType: schedule["schType"] }});

                Object.keys(schedule).forEach(function(key) {
                    var sch_value = schedule[key];
                    $("input[name='" + key + "']", sch_line).val(sch_value);
                    $("select[name='" + key + "']", sch_line).prop("value", sch_value);
                    $("input[type='checkbox'][name='" + key + "']", sch_line).
                        prop("checked", sch_value).
                        iphoneStyle("refresh");
                });
            }
            return;
        }

        // ---------------------------------------------------------------------
        // Relays
        // ---------------------------------------------------------------------

        if ("relayStatus" === key) {
            initRelays(value);
            for (i in value) {

                // Set the status for each relay
                $("input.relayStatus[data='" + i + "']").
                    prop("checked", value[i]).
                    iphoneStyle("refresh");

            }
            return;
        }

        // Relay configuration
        if ("relayConfig" === key) {
            initRelayConfig(value);
            return;
        }

        // ---------------------------------------------------------------------
        // Domoticz
        // ---------------------------------------------------------------------

        // Domoticz - Relays
        if ("dczRelays" === key) {
            createRelayList(value, "dczRelays", "dczRelayTemplate");
            return;
        }

        // Domoticz - Magnitudes
        if ("dczMagnitudes" === key) {
            createMagnitudeList(value, "dczMagnitudes", "dczMagnitudeTemplate");
            return;
        }

        // ---------------------------------------------------------------------
        // Thingspeak
        // ---------------------------------------------------------------------

        // Thingspeak - Relays
        if ("tspkRelays" === key) {
            createRelayList(value, "tspkRelays", "tspkRelayTemplate");
            return;
        }

        // Thingspeak - Magnitudes
        if ("tspkMagnitudes" === key) {
            createMagnitudeList(value, "tspkMagnitudes", "tspkMagnitudeTemplate");
            return;
        }

        // ---------------------------------------------------------------------
        // General
        // ---------------------------------------------------------------------

        // Messages
        if ("message" === key) {
            window.alert(messages[value]);
            return;
        }

        // Web log
        if ("weblog" === key) {
            $("#weblog").append(value);
            $("#weblog").scrollTop($("#weblog")[0].scrollHeight - $("#weblog").height());
            return;
        }

        // Enable options
        var position = key.indexOf("Visible");
        if (position > 0 && position === key.length - 7) {
            var module = key.slice(0,-7);
            $(".module-" + module).css("display", "inherit");
            return;
        }

        if ("deviceip" === key) {
            var a_href = $("span[name='" + key + "']").parent();
            a_href.attr("href", "http://" + value);
<<<<<<< HEAD
=======
            a_href.next().attr("href", "telnet://" + value);
>>>>>>> f37b15ca
        }

        if ("now" === key) {
            now = value;
            return;
        }

        if ("free_size" === key) {
            free_size = parseInt(value, 10);
        }

        // Pre-process
        if ("mqttStatus" === key) {
            value = value ? "CONNECTED" : "NOT CONNECTED";
        }
        if ("ntpStatus" === key) {
            value = value ? "SYNC'D" : "NOT SYNC'D";
        }
        if ("uptime" === key) {
            ago = 0;
            var uptime  = parseInt(value, 10);
            var seconds = uptime % 60; uptime = parseInt(uptime / 60, 10);
            var minutes = uptime % 60; uptime = parseInt(uptime / 60, 10);
            var hours   = uptime % 24; uptime = parseInt(uptime / 24, 10);
            var days    = uptime;
            value = days + "d " + zeroPad(hours, 2) + "h " + zeroPad(minutes, 2) + "m " + zeroPad(seconds, 2) + "s";
        }

        // ---------------------------------------------------------------------
        // Matching
        // ---------------------------------------------------------------------

        var pre;
        var post;

        // Look for INPUTs
        var input = $("input[name='" + key + "']");
        if (input.length > 0) {
            if (input.attr("type") === "checkbox") {
                input.
                    prop("checked", value).
                    iphoneStyle("refresh");
            } else if (input.attr("type") === "radio") {
                input.val([value]);
            } else {
                pre = input.attr("pre") || "";
                post = input.attr("post") || "";
                input.val(pre + value + post);
            }
        }

        // Look for SPANs
        var span = $("span[name='" + key + "']");
        if (span.length > 0) {
            pre = span.attr("pre") || "";
            post = span.attr("post") || "";
            span.html(pre + value + post);
        }

        // Look for SELECTs
        var select = $("select[name='" + key + "']");
        if (select.length > 0) {
            select.val(value);
        }

    });

    // Auto generate an APIKey if none defined yet
    if ($("input[name='apiKey']").val() === "") {
        generateAPIKey();
    }

    resetOriginals();

}

function hasChanged() {

    var newValue, originalValue;
    if ($(this).attr("type") === "checkbox") {
        newValue = $(this).prop("checked");
        originalValue = ($(this).attr("original") === "true");
    } else {
        newValue = $(this).val();
        originalValue = $(this).attr("original");
    }
    var hasChanged = $(this).attr("hasChanged") || 0;
    var action = $(this).attr("action");

    if (typeof originalValue === "undefined") { return; }
    if ("none" === action) { return; }

    if (newValue !== originalValue) {
        if (0 === hasChanged) {
            ++numChanged;
            if ("reconnect" === action) { ++numReconnect; }
            if ("reboot" === action) { ++numReboot; }
            if ("reload" === action) { ++numReload; }
            $(this).attr("hasChanged", 1);
        }
    } else {
        if (1 === hasChanged) {
            --numChanged;
            if ("reconnect" === action) { --numReconnect; }
            if ("reboot" === action) { --numReboot; }
            if ("reload" === action) { --numReload; }
            $(this).attr("hasChanged", 0);
        }
    }

}

// -----------------------------------------------------------------------------
// Init & connect
// -----------------------------------------------------------------------------

function initUrls(root) {

    var paths = ["ws", "upgrade", "config"];

    urls["root"] = root;
    paths.forEach(function(path) {
        urls[path] = new URL(path, root);
    });

    urls.ws.protocol = "ws";

}

function connectToURL(url) {
    initUrls(url);
    if (websock) { websock.close(); }
    websock = new WebSocket(urls.ws.href);
    websock.onmessage = function(evt) {
        var data = getJson(evt.data.replace(/\n/g, "\\n").replace(/\r/g, "\\r").replace(/\t/g, "\\t"));
        if (data) {
            processData(data);
        }
    };
}

function connect(host) {
    if (!host.startsWith("http:") && !host.startsWith("https:")) {
        host = "http://" + host;
    }
    connectToURL(new URL(host));
}

function connectToCurrentURL() {
    connectToURL(new URL(window.location));
}

$(function() {

    initMessages();
    loadTimeZones();
    setInterval(function() { keepTime(); }, 1000);

    $("#menuLink").on("click", toggleMenu);
    $(".pure-menu-link").on("click", showPanel);
    $("progress").attr({ value: 0, max: 100 });

    $(".button-update").on("click", doUpdate);
    $(".button-update-password").on("click", doUpdatePassword);
    $(".button-reboot").on("click", doReboot);
    $(".button-reconnect").on("click", doReconnect);
    $(".button-wifi-scan").on("click", doScan);
    $(".button-ha-config").on("click", doHAConfig);
    $(".button-dbgcmd").on("click", doDebugCommand);
    $("input[name='dbgcmd']").enterKey(doDebugCommand);
    $(".button-dbg-clear").on("click", doDebugClear);
    $(".button-settings-backup").on("click", doBackup);
    $(".button-settings-restore").on("click", doRestore);
    $(".button-settings-factory").on("click", doFactoryReset);
    $("#uploader").on("change", onFileUpload);
    $(".button-upgrade").on("click", doUpgrade);

    $(".button-apikey").on("click", generateAPIKey);
    $(".button-upgrade-browse").on("click", function() {
        $("input[name='upgrade']")[0].click();
        return false;
    });
    $("input[name='upgrade']").change(function (){
        var file = this.files[0];
        $("input[name='filename']").val(file.name);
    });
    $(".button-add-network").on("click", function() {
        $(".more", addNetwork()).toggle();
    });
    $(".button-add-switch-schedule").on("click", { schType: 1 }, addSchedule);
    $(".button-add-light-schedule").on("click", { schType: 2 }, addSchedule);

    $(document).on("change", "input", hasChanged);
    $(document).on("change", "select", hasChanged);

    // don't autoconnect when opening from filesystem
    if (window.location.protocol === "file:") { return; }
    connectToCurrentURL();

});<|MERGE_RESOLUTION|>--- conflicted
+++ resolved
@@ -1232,10 +1232,7 @@
         if ("deviceip" === key) {
             var a_href = $("span[name='" + key + "']").parent();
             a_href.attr("href", "http://" + value);
-<<<<<<< HEAD
-=======
             a_href.next().attr("href", "telnet://" + value);
->>>>>>> f37b15ca
         }
 
         if ("now" === key) {

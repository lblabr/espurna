/*

WEBSERVER MODULE

Copyright (C) 2016-2018 by Xose Pérez <xose dot perez at gmail dot com>

*/

#if WEB_SUPPORT

#include <ESPAsyncTCP.h>
#include <ESPAsyncWebServer.h>
#include <Hash.h>
#include <FS.h>
#include <AsyncJson.h>
#include <ArduinoJson.h>

#if WEB_EMBEDDED
#include "static/index.html.gz.h"
#endif // WEB_EMBEDDED

#if ASYNC_TCP_SSL_ENABLED & WEB_SSL_ENABLED
#include "static/server.cer.h"
#include "static/server.key.h"
#endif // ASYNC_TCP_SSL_ENABLED & WEB_SSL_ENABLED

// -----------------------------------------------------------------------------

AsyncWebServer * _server;
char _last_modified[50];
std::vector<uint8_t> * _webConfigBuffer;
bool _webConfigSuccess = false;

// -----------------------------------------------------------------------------
// HOOKS
// -----------------------------------------------------------------------------

void _onReset(AsyncWebServerRequest *request) {
    deferredReset(100, CUSTOM_RESET_HTTP);
    request->send(200);
}

void _onGetConfig(AsyncWebServerRequest *request) {

    webLog(request);
    if (!webAuthenticate(request)) {
        return request->requestAuthentication(getSetting("hostname").c_str());
    }

    AsyncResponseStream *response = request->beginResponseStream("text/json");

    DynamicJsonBuffer jsonBuffer;
    JsonObject &root = jsonBuffer.createObject();
    root["app"] = APP_NAME;
    root["version"] = APP_VERSION;
    settingsGetJson(root);
    root.prettyPrintTo(*response);
    jsonBuffer.clear();

    char buffer[100];
    snprintf_P(buffer, sizeof(buffer), PSTR("attachment; filename=\"%s-backup.json\""), (char *) getSetting("hostname").c_str());
    response->addHeader("Content-Disposition", buffer);
    response->addHeader("X-XSS-Protection", "1; mode=block");
    response->addHeader("X-Content-Type-Options", "nosniff");
    response->addHeader("X-Frame-Options", "deny");
    request->send(response);

}

void _onPostConfig(AsyncWebServerRequest *request) {
    webLog(request);
    if (!webAuthenticate(request)) {
        return request->requestAuthentication(getSetting("hostname").c_str());
    }
    request->send(_webConfigSuccess ? 200 : 400);
}

void _onPostConfigData(AsyncWebServerRequest *request, String filename, size_t index, uint8_t *data, size_t len, bool final) {

    // No buffer
    if (final && (index == 0)) {
        DynamicJsonBuffer jsonBuffer;
        JsonObject& root = jsonBuffer.parseObject((char *) data);
        if (root.success()) _webConfigSuccess = settingsRestoreJson(root);
        return;
    }

    // Buffer start => reset
    if (index == 0) if (_webConfigBuffer) delete _webConfigBuffer;

    // init buffer if it doesn't exist
    if (!_webConfigBuffer) {
        _webConfigBuffer = new std::vector<uint8_t>();
        _webConfigSuccess = false;
    }

    // Copy
    if (len > 0) {
        _webConfigBuffer->reserve(_webConfigBuffer->size() + len);
        _webConfigBuffer->insert(_webConfigBuffer->end(), data, data + len);
    }

    // Ending
    if (final) {

        _webConfigBuffer->push_back(0);

        // Parse JSON
        DynamicJsonBuffer jsonBuffer;
        JsonObject& root = jsonBuffer.parseObject((char *) _webConfigBuffer->data());
        if (root.success()) _webConfigSuccess = settingsRestoreJson(root);
        delete _webConfigBuffer;

    }

}

#if WEB_EMBEDDED
void _onHome(AsyncWebServerRequest *request) {

    webLog(request);
    if (!webAuthenticate(request)) {
        return request->requestAuthentication(getSetting("hostname").c_str());
    }

    if (request->header("If-Modified-Since").equals(_last_modified)) {

        request->send(304);

    } else {

        #if ASYNC_TCP_SSL_ENABLED

            // Chunked response, we calculate the chunks based on free heap (in multiples of 32)
            // This is necessary when a TLS connection is open since it sucks too much memory
            DEBUG_MSG_P(PSTR("[MAIN] Free heap: %d bytes\n"), getFreeHeap());
            size_t max = (getFreeHeap() / 3) & 0xFFE0;

            AsyncWebServerResponse *response = request->beginChunkedResponse("text/html", [max](uint8_t *buffer, size_t maxLen, size_t index) -> size_t {

                // Get the chunk based on the index and maxLen
                size_t len = index_html_gz_len - index;
                if (len > maxLen) len = maxLen;
                if (len > max) len = max;
                if (len > 0) memcpy_P(buffer, index_html_gz + index, len);

                DEBUG_MSG_P(PSTR("[WEB] Sending %d%%%% (max chunk size: %4d)\r"), int(100 * index / index_html_gz_len), max);
                if (len == 0) DEBUG_MSG_P(PSTR("\n"));

                // Return the actual length of the chunk (0 for end of file)
                return len;

            });

        #else

            AsyncWebServerResponse *response = request->beginResponse_P(200, "text/html", index_html_gz, index_html_gz_len);

        #endif

        response->addHeader("Content-Encoding", "gzip");
        response->addHeader("Last-Modified", _last_modified);
	response->addHeader("X-XSS-Protection", "1; mode=block");
	response->addHeader("X-Content-Type-Options", "nosniff");
	response->addHeader("X-Frame-Options", "deny");
        request->send(response);

    }

}
#endif

#if ASYNC_TCP_SSL_ENABLED & WEB_SSL_ENABLED

int _onCertificate(void * arg, const char *filename, uint8_t **buf) {

#if WEB_EMBEDDED

    if (strcmp(filename, "server.cer") == 0) {
        uint8_t * nbuf = (uint8_t*) malloc(server_cer_len);
        memcpy_P(nbuf, server_cer, server_cer_len);
        *buf = nbuf;
        DEBUG_MSG_P(PSTR("[WEB] SSL File: %s - OK\n"), filename);
        return server_cer_len;
    }

    if (strcmp(filename, "server.key") == 0) {
        uint8_t * nbuf = (uint8_t*) malloc(server_key_len);
        memcpy_P(nbuf, server_key, server_key_len);
        *buf = nbuf;
        DEBUG_MSG_P(PSTR("[WEB] SSL File: %s - OK\n"), filename);
        return server_key_len;
    }

    DEBUG_MSG_P(PSTR("[WEB] SSL File: %s - ERROR\n"), filename);
    *buf = 0;
    return 0;

#else

    File file = SPIFFS.open(filename, "r");
    if (file) {
        size_t size = file.size();
        uint8_t * nbuf = (uint8_t*) malloc(size);
        if (nbuf) {
            size = file.read(nbuf, size);
            file.close();
            *buf = nbuf;
            DEBUG_MSG_P(PSTR("[WEB] SSL File: %s - OK\n"), filename);
            return size;
        }
        file.close();
    }
    DEBUG_MSG_P(PSTR("[WEB] SSL File: %s - ERROR\n"), filename);
    *buf = 0;
    return 0;

#endif

}

#endif

void _onUpgrade(AsyncWebServerRequest *request) {

    webLog(request);
    if (!webAuthenticate(request)) {
        return request->requestAuthentication(getSetting("hostname").c_str());
    }

    char buffer[10];
    if (!Update.hasError()) {
        sprintf_P(buffer, PSTR("OK"));
    } else {
        sprintf_P(buffer, PSTR("ERROR %d"), Update.getError());
    }

    AsyncWebServerResponse *response = request->beginResponse(200, "text/plain", buffer);
    response->addHeader("Connection", "close");
<<<<<<< HEAD
    response->addHeader("X-XSS-Protection", "1; mode=block");
    response->addHeader("X-Content-Type-Options", "nosniff");
    response->addHeader("X-Frame-Options", "deny");

    if (!Update.hasError()) {
=======
    if (Update.hasError()) {
        eepromRotate(true);
    } else {
>>>>>>> b7915c36
        deferredReset(100, CUSTOM_RESET_UPGRADE);
    }
    request->send(response);

}

void _onUpgradeData(AsyncWebServerRequest *request, String filename, size_t index, uint8_t *data, size_t len, bool final) {

    if (!index) {

        // Disabling EEPROM rotation to prevent writing to EEPROM after the upgrade
        eepromRotate(false);

        DEBUG_MSG_P(PSTR("[UPGRADE] Start: %s\n"), filename.c_str());
        Update.runAsync(true);
        if (!Update.begin((ESP.getFreeSketchSpace() - 0x1000) & 0xFFFFF000)) {
            #ifdef DEBUG_PORT
                Update.printError(DEBUG_PORT);
            #endif
        }

    }

    if (!Update.hasError()) {
        if (Update.write(data, len) != len) {
            #ifdef DEBUG_PORT
                Update.printError(DEBUG_PORT);
            #endif
        }
    }

    if (final) {
        if (Update.end(true)){
            DEBUG_MSG_P(PSTR("[UPGRADE] Success:  %u bytes\n"), index + len);
        } else {
            #ifdef DEBUG_PORT
                Update.printError(DEBUG_PORT);
            #endif
        }
    } else {
        DEBUG_MSG_P(PSTR("[UPGRADE] Progress: %u bytes\r"), index + len);
    }
}

// -----------------------------------------------------------------------------

bool webAuthenticate(AsyncWebServerRequest *request) {
    #if USE_PASSWORD
        String password = getSetting("adminPass", ADMIN_PASS);
        char httpPassword[password.length() + 1];
        password.toCharArray(httpPassword, password.length() + 1);
        return request->authenticate(WEB_USERNAME, httpPassword);
    #else
        return true;
    #endif
}

// -----------------------------------------------------------------------------

AsyncWebServer * webServer() {
    return _server;
}

unsigned int webPort() {
    #if ASYNC_TCP_SSL_ENABLED & WEB_SSL_ENABLED
        return 443;
    #else
        return getSetting("webPort", WEB_PORT).toInt();
    #endif
}

void webLog(AsyncWebServerRequest *request) {
    DEBUG_MSG_P(PSTR("[WEBSERVER] Request: %s %s\n"), request->methodToString(), request->url().c_str());
}

void webSetup() {

    // Cache the Last-Modifier header value
    snprintf_P(_last_modified, sizeof(_last_modified), PSTR("%s %s GMT"), __DATE__, __TIME__);

    // Create server
    unsigned int port = webPort();
    _server = new AsyncWebServer(port);

    // Rewrites
    _server->rewrite("/", "/index.html");

    // Serve home (basic authentication protection)
    #if WEB_EMBEDDED
        _server->on("/index.html", HTTP_GET, _onHome);
    #endif
    _server->on("/reset", HTTP_GET, _onReset);
    _server->on("/config", HTTP_GET, _onGetConfig);
    _server->on("/config", HTTP_POST | HTTP_PUT, _onPostConfig, _onPostConfigData);
    _server->on("/upgrade", HTTP_POST, _onUpgrade, _onUpgradeData);

    // Serve static files
    #if SPIFFS_SUPPORT
        _server->serveStatic("/", SPIFFS, "/")
            .setLastModified(_last_modified)
            .setFilter([](AsyncWebServerRequest *request) -> bool {
                webLog(request);
                return true;
            });
    #endif

    // 404
    _server->onNotFound([](AsyncWebServerRequest *request){
        request->send(404);
    });

    // Run server
    #if ASYNC_TCP_SSL_ENABLED & WEB_SSL_ENABLED
        _server->onSslFileRequest(_onCertificate, NULL);
        _server->beginSecure("server.cer", "server.key", NULL);
    #else
        _server->begin();
    #endif
    DEBUG_MSG_P(PSTR("[WEBSERVER] Webserver running on port %u\n"), port);

}

#endif // WEB_SUPPORT<|MERGE_RESOLUTION|>--- conflicted
+++ resolved
@@ -237,17 +237,12 @@
 
     AsyncWebServerResponse *response = request->beginResponse(200, "text/plain", buffer);
     response->addHeader("Connection", "close");
-<<<<<<< HEAD
     response->addHeader("X-XSS-Protection", "1; mode=block");
     response->addHeader("X-Content-Type-Options", "nosniff");
     response->addHeader("X-Frame-Options", "deny");
-
-    if (!Update.hasError()) {
-=======
     if (Update.hasError()) {
         eepromRotate(true);
     } else {
->>>>>>> b7915c36
         deferredReset(100, CUSTOM_RESET_UPGRADE);
     }
     request->send(response);

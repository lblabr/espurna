/*

EMON MODULE

Copyright (C) 2016-2017 by Xose Pérez <xose dot perez at gmail dot com>

*/

#if ENABLE_EMON

#include <EmonLiteESP.h>
<<<<<<< HEAD
#include "brzo_i2c.h"

// ADC121 Registers

#define ADC121_REG_RESULT       0x00
#define ADC121_REG_ALERT        0x01
#define ADC121_REG_CONFIG       0x02
#define ADC121_REG_LIMITL       0x03
#define ADC121_REG_LIMITH       0x04
#define ADC121_REG_HYST         0x05
#define ADC121_REG_CONVL        0x06
#define ADC121_REG_CONVH        0x07

=======
#include <EEPROM.h>
>>>>>>> 7eeacd15

EmonLiteESP emon;
double _current = 0;
unsigned int _power = 0;
double _energy = 0;

// -----------------------------------------------------------------------------
// Provider
// -----------------------------------------------------------------------------

unsigned int currentCallback() {

    #if EMON_PROVIDER == EMON_ANALOG_PROVIDER
        return analogRead(EMON_CURRENT_PIN);
    #endif

    #if EMON_PROVIDER == EMON_ADC121_PROVIDER
        uint8_t buffer[2];
        brzo_i2c_start_transaction(EMON_ADC121_ADDRESS, I2C_SCL_FREQUENCY);
        buffer[0] = ADC121_REG_RESULT;
        brzo_i2c_write(buffer, 1, false);
        brzo_i2c_read(buffer, 2, false);
        brzo_i2c_end_transaction();
        unsigned int value;
        value = (buffer[0] & 0x0F) << 8;
        value |= buffer[1];
        return value;
    #endif

}

// -----------------------------------------------------------------------------
// EMON
// -----------------------------------------------------------------------------

void setCurrentRatio(float value) {
    emon.setCurrentRatio(value);
}

unsigned int getPower() {
    return _power;
}

double getEnergy() {
    return _energy;
}

double getCurrent() {
    return _current;
}

<<<<<<< HEAD
=======
unsigned int currentCallback() {
    return analogRead(EMON_CURRENT_PIN);
}

void retrieveEnergy() {
    unsigned long energy = EEPROM.read(EEPROM_POWER_COUNT + 1);
    energy = (energy << 8) + EEPROM.read(EEPROM_POWER_COUNT);
    if (energy == 0xFFFF) energy = 0;
    _energy = energy;
}

void saveEnergy() {
    unsigned int energy = (int) _energy;
    EEPROM.write(EEPROM_POWER_COUNT, energy & 0xFF);
    EEPROM.write(EEPROM_POWER_COUNT + 1, (energy >> 8) & 0xFF);
    EEPROM.commit();
}

>>>>>>> 7eeacd15
void powerMonitorSetup() {

    // backwards compatibility
    String tmp;
    tmp = getSetting("pwMainsVoltage", EMON_MAINS_VOLTAGE);
    setSetting("emonMains", tmp);
    delSetting("pwMainsVoltage");
    tmp = getSetting("pwCurrentRatio", EMON_CURRENT_RATIO);
    setSetting("emonRatio", tmp);
    delSetting("pwCurrentRatio");

    emon.initCurrent(
        currentCallback,
        EMON_ADC_BITS,
        EMON_REFERENCE_VOLTAGE,
        getSetting("emonRatio", EMON_CURRENT_RATIO).toFloat()
    );
    emon.setPrecision(EMON_CURRENT_PRECISION);

    #if EMON_PROVIDER == EMON_ADC121_PROVIDER
        uint8_t buffer[2];
        buffer[0] = ADC121_REG_CONFIG;
        buffer[1] = 0x00;
        brzo_i2c_start_transaction(EMON_ADC121_ADDRESS, I2C_SCL_FREQUENCY);
        brzo_i2c_write(buffer, 2, false);
        brzo_i2c_end_transaction();
    #endif

    apiRegister("/api/power", "power", [](char * buffer, size_t len) {
        snprintf(buffer, len, "%d", _power);
    });
    apiRegister("/api/energy", "energy", [](char * buffer, size_t len) {
        snprintf(buffer, len, "%ld", (unsigned long) _energy);
    });

    retrieveEnergy();

}

void powerMonitorLoop() {

    static unsigned long next_measurement = millis();
    static bool warmup = true;
    static byte measurements = 0;
    static double max = 0;
    static double min = 0;
    static double sum = 0;

    if (!mqttConnected()) return;

    if (warmup) {
        warmup = false;
        emon.warmup();
    }

    if (millis() > next_measurement) {

        // Safety check: do not read current if relay is OFF
        if (!relayStatus(0)) {
            _current = 0;
        } else {
            _current = emon.getCurrent(EMON_SAMPLES);
            _current -= EMON_CURRENT_OFFSET;
            if (_current < 0) _current = 0;
        }

        if (measurements == 0) {
            max = min = _current;
        } else {
            if (_current > max) max = _current;
            if (_current < min) min = _current;
        }
        sum += _current;
        ++measurements;

        float mainsVoltage = getSetting("emonMains", EMON_MAINS_VOLTAGE).toFloat();

        char current[6];
        dtostrf(_current, 5, 2, current);
        DEBUG_MSG("[ENERGY] Current: %sA\n", current);
        DEBUG_MSG("[ENERGY] Power: %dW\n", int(_current * mainsVoltage));

        // Update websocket clients
        char text[20];
        sprintf_P(text, PSTR("{\"emonPower\": %d}"), int(_current * mainsVoltage));
        wsSend(text);

        // Send MQTT messages averaged every EMON_MEASUREMENTS
        if (measurements == EMON_MEASUREMENTS) {

            _power = (int) ((sum - max - min) * mainsVoltage / (measurements - 2));
            double window = (double) EMON_INTERVAL * EMON_MEASUREMENTS / 1000.0 / 3600.0;
            _energy += _power * window;
            saveEnergy();
            sum = 0;
            measurements = 0;

            char power[6];
            snprintf(power, 6, "%d", _power);
<<<<<<< HEAD
=======
            char energy[8];
            snprintf(energy, 6, "%ld", (unsigned long) _energy);
>>>>>>> 7eeacd15
            mqttSend(getSetting("emonPowerTopic", EMON_POWER_TOPIC).c_str(), power);
            mqttSend(getSetting("emonEnergyTopic", EMON_ENERGY_TOPIC).c_str(), energy);
            #if ENABLE_DOMOTICZ
            {
                char buffer[20];
                snprintf(buffer, 20, "%s;%s", power, energy);
                domoticzSend("dczPowIdx", 0, buffer);
            }
            #endif


        }

        next_measurement += EMON_INTERVAL;

    }

}

#endif<|MERGE_RESOLUTION|>--- conflicted
+++ resolved
@@ -9,11 +9,10 @@
 #if ENABLE_EMON
 
 #include <EmonLiteESP.h>
-<<<<<<< HEAD
 #include "brzo_i2c.h"
+#include <EEPROM.h>
 
 // ADC121 Registers
-
 #define ADC121_REG_RESULT       0x00
 #define ADC121_REG_ALERT        0x01
 #define ADC121_REG_CONFIG       0x02
@@ -22,10 +21,6 @@
 #define ADC121_REG_HYST         0x05
 #define ADC121_REG_CONVL        0x06
 #define ADC121_REG_CONVH        0x07
-
-=======
-#include <EEPROM.h>
->>>>>>> 7eeacd15
 
 EmonLiteESP emon;
 double _current = 0;
@@ -77,12 +72,6 @@
     return _current;
 }
 
-<<<<<<< HEAD
-=======
-unsigned int currentCallback() {
-    return analogRead(EMON_CURRENT_PIN);
-}
-
 void retrieveEnergy() {
     unsigned long energy = EEPROM.read(EEPROM_POWER_COUNT + 1);
     energy = (energy << 8) + EEPROM.read(EEPROM_POWER_COUNT);
@@ -97,7 +86,6 @@
     EEPROM.commit();
 }
 
->>>>>>> 7eeacd15
 void powerMonitorSetup() {
 
     // backwards compatibility
@@ -197,11 +185,8 @@
 
             char power[6];
             snprintf(power, 6, "%d", _power);
-<<<<<<< HEAD
-=======
             char energy[8];
-            snprintf(energy, 6, "%ld", (unsigned long) _energy);
->>>>>>> 7eeacd15
+            snprintf(energy, 8, "%ld", (unsigned long) _energy);
             mqttSend(getSetting("emonPowerTopic", EMON_POWER_TOPIC).c_str(), power);
             mqttSend(getSetting("emonEnergyTopic", EMON_ENERGY_TOPIC).c_str(), energy);
             #if ENABLE_DOMOTICZ

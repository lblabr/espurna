--- conflicted
+++ resolved
@@ -55,16 +55,14 @@
     // Basic modules, will always run
     // -------------------------------------------------------------------------
 
-<<<<<<< HEAD
     // Init EEPROM
     eepromSetup();
 
     // Init persistance and terminal features
     settingsSetup();
-=======
+
     // Cache initial free heap value
     getInitialFreeHeap();
->>>>>>> 5b62978d
 
     // Serial debug
     // Requires SETTINGS
@@ -117,6 +115,7 @@
     #if LIGHT_PROVIDER != LIGHT_PROVIDER_NONE
         lightSetup();
     #endif
+
     relaySetup();
     #if BUTTON_SUPPORT
         buttonSetup();
